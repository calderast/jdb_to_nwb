--- conflicted
+++ resolved
@@ -1,16 +1,13 @@
 from pynwb import NWBFile
-<<<<<<< HEAD
-import numpy as np
 import struct
-from scipy.signal import butter, filtfilt, lfilter, hilbert
-=======
 import pandas as pd
 import numpy as np
 import warnings
-import scipy.io  # for loading in signals.mat files
-from scipy.sparse import diags, eye, csc_matrix  # for creating sparse matrices
-from scipy.sparse.linalg import spsolve  # for solving sparse linear systems
-from sklearn.linear_model import Lasso  # for Lasso regression
+import scipy.io
+from scipy.signal import butter, filtfilt, lfilter, hilbert
+from scipy.sparse import diags, eye, csc_matrix
+from scipy.sparse.linalg import spsolve
+from sklearn.linear_model import Lasso
 
 # Some of these imports are unused for now but will be used for photometry metadata
 from ndx_fiber_photometry import (
@@ -26,6 +23,222 @@
     FiberPhotometryResponseSeries,
     CommandedVoltageSeries,
 )
+
+
+def read_phot_data(signals_phot_file_path):
+    phot = {}
+    phot_file = signals_phot_file_path + '*.phot'
+
+    with open(phot_file, 'rb') as fid:
+        
+        # read binary data from the file, specifying the big-endian data format '>'
+        phot['magic_key'] = struct.unpack('>I', fid.read(4))[0]
+        phot['header_size'] = struct.unpack('>h', fid.read(2))[0]  
+        phot['main_version'] = struct.unpack('>h', fid.read(2))[0]
+        phot['secondary_version'] = struct.unpack('>h', fid.read(2))[0]
+        phot['sampling_rate'] = struct.unpack('>h', fid.read(2))[0]
+        phot['bytes_per_sample'] = struct.unpack('>h', fid.read(2))[0]
+        phot['num_channels'] = struct.unpack('>h', fid.read(2))[0]    
+
+       # after reading the character arrays, decode them from utf-8 and stripping the null characters (\x00)
+        phot['file_name'] = fid.read(256).decode('utf-8').strip('\x00')
+        phot['date'] = fid.read(256).decode('utf-8').strip('\x00')
+        phot['time'] = fid.read(256).decode('utf-8').strip('\x00')
+
+        # loop through the four channels and extract the location, signal, frequency, max and min values in the same way
+        phot['channels'] = []
+
+        # Initialize a list of empty dictionaries for the channels
+        for i in range(4):
+            phot['channels'].append({})
+
+        # Read and decode the Location for all channels first
+        for i in range(4):
+            phot['channels'][i]['location'] = fid.read(256).decode('utf-8', errors='ignore').strip('\x00')
+
+        # Read and decode the Signal for all channels
+        for i in range(4):
+            phot['channels'][i]['signal'] = fid.read(256).decode('utf-8', errors='ignore').strip('\x00')
+
+        # Read Frequency for all channels
+        for i in range(4):
+            phot['channels'][i]['freq'] = struct.unpack('>h', fid.read(2))[0]
+
+        # Read Max Voltage for all channels
+        for i in range(4):
+            phot['channels'][i]['max_v'] = struct.unpack('>h', fid.read(2))[0] / 32767.0
+
+        # Read Min Voltage for all channels
+        for i in range(4):
+            phot['channels'][i]['min_v'] = struct.unpack('>h', fid.read(2))[0] / 32767.0
+
+        phot['signal_label'] = []
+        for signal in range(8):
+            # phot['signal_label'].append(fid.read(256).decode('utf-8').strip('\x00'))
+            signal_label = fid.read(256).decode('utf-8').strip('\x00')
+            phot['signal_label'].append(signal_label)
+
+        # handle the padding by reading until the header size is reached
+        position = fid.tell()
+        pad_size = phot['header_size'] - position
+        phot['pad'] = fid.read(pad_size)
+
+        # reshape the read data into a 2D array where the number of channels is the first dimension
+        data = np.fromfile(fid, dtype=np.dtype('>i2'))
+        phot['data'] = np.reshape(data, (phot['num_channels'], -1), order='F')
+
+    print(phot)
+    return phot
+
+
+def read_phot_data(signals_box_file_path):
+    box = {}
+    box_file = signals_box_file_path + '*.box'
+
+    with open(box_file, 'rb') as fid:
+        
+        # Read binary data with big-endian (">")
+        box['magic_key'] = struct.unpack('>I', fid.read(4))[0]
+        box['header_size'] = struct.unpack('>h', fid.read(2))[0]
+        box['main_version'] = struct.unpack('>h', fid.read(2))[0]    
+        box['secondary_version'] = struct.unpack('>h', fid.read(2))[0]
+        box['sampling_rate'] = struct.unpack('>h', fid.read(2))[0]
+        box['bytes_per_sample'] = struct.unpack('>h', fid.read(2))[0]
+        box['num_channels'] = struct.unpack('>h', fid.read(2))[0]
+
+        # Read and decode file name, date, and time
+        box['file_name'] = fid.read(256).decode('utf-8').strip('\x00')
+        box['date'] = fid.read(256).decode('utf-8').strip('\x00')
+        box['time'] = fid.read(256).decode('utf-8').strip('\x00')    
+
+        # Read channel locations
+        box['ch1_location'] = fid.read(256).decode('utf-8').strip('\x00')
+        box['ch2_location'] = fid.read(256).decode('utf-8').strip('\x00')
+        box['ch3_location'] = fid.read(256).decode('utf-8').strip('\x00')    
+
+        # Get current file position
+        position = fid.tell()
+        
+        # Calculate pad size and read padding
+        pad_size = box['header_size'] - position
+
+        box['pad'] = fid.read(pad_size)
+
+        # Read the remaining data and reshape it
+        data = np.fromfile(fid, dtype=np.uint8)
+        box['data'] = np.reshape(data, (box['num_channels'], -1), order='F')
+
+    print(box)
+    return box
+
+
+def process_pulses(box):
+    diff_data = np.diff(box['data'][2, :].astype(np.int16))
+    start = np.where(diff_data < -1)[0][0]
+    pulses = np.where(diff_data > 1)[0]
+    visits = pulses - start
+    return visits
+
+
+def lockin_detection(input_signal, exc1, exc2, Fs, **kwargs):
+    # Default values
+    filter_order = 5
+    tau = 10
+    de_trend = False
+    full = False
+
+    # Parse optional arguments
+    for key, value in kwargs.items():
+        if key == 'tau':
+            tau = value
+        elif key == 'filterorder':
+            filter_order = value
+        elif key == 'detrend':
+            de_trend = value
+        elif key == 'full':
+            full = value
+        else:
+            print(f'Invalid optional argument: {key}')
+
+    tau /= 1000  # Convert to seconds
+    Fc = 1 / (2 * np.pi * tau)
+    fL = 0.01
+
+    # High-pass filter design (Same as MATLAB filter design)
+    b, a = butter(filter_order, Fc / (Fs / 2), 'high')
+    
+    # Single-direction filtering to match MATLAB's 'filter'
+    input_signal = lfilter(b, a, input_signal)
+
+    # Demodulation
+    demod1 = input_signal * exc1
+    demod2 = input_signal * exc2
+
+    # Trend filter design
+    if de_trend:
+        b, a = butter(filter_order, [fL, Fc] / (Fs / 2))
+    else:
+        b, a = butter(filter_order, Fc / (Fs / 2))
+
+    if not full:
+        # Use lfilter for single-direction filtering
+        sig1 = lfilter(b, a, demod1)
+        sig2 = lfilter(b, a, demod2)
+    else:
+        # Full mode
+        sig1x = lfilter(b, a, demod1)
+        sig2x = lfilter(b, a, demod2)
+
+        # Get imaginary part of the Hilbert transform for phase-shifted signal
+        exc1_hilbert = np.imag(hilbert(exc1))
+        exc2_hilbert = np.imag(hilbert(exc2))
+
+        demod1 = input_signal * exc1_hilbert
+        demod2 = input_signal * exc2_hilbert
+        
+        if de_trend:
+            b, a = butter(filter_order, [fL, Fc] / (Fs / 2))
+        else:
+            b, a = butter(filter_order, Fc / (Fs / 2))
+        
+        sig1y = lfilter(b, a, demod1)
+        sig2y = lfilter(b, a, demod2)
+
+        # Combine signals using Pythagorean theorem
+        sig1 = np.sqrt(sig1x**2 + sig1y**2)
+        sig2 = np.sqrt(sig2x**2 + sig2y**2)
+
+    return sig1, sig2
+
+
+def lockin_detection(input_signal, exc1, exc2, Fs, **kwargs):
+    tau = 10
+    filter_order = 5
+
+    # Get the necessary data from the phot structure
+    detector = phot['data'][5, :]
+    exc1 = phot['data'][6, :]
+    exc2 = phot['data'][7, :]
+
+    # Call lockin_detection function
+    sig1, ref = lockin_detection(detector, exc1, exc2, phot['sampling_rate'], tau=tau, filterorder=filter_order, detrend=False, full=True)
+
+    detector = phot['data'][2, :]
+    exc1 = phot['data'][0, :]
+    exc2 = phot['data'][1, :]
+
+    # Call lockin_detection function for the second set of signals
+    sig2, ref2 = lockin_detection(detector, exc1, exc2, phot['sampling_rate'], tau=tau, filterorder=filter_order, detrend=False, full=True)
+
+    # Cut off the beginning of the signal to match behavioral data
+    sig1 = sig1[start:]
+    sig2 = sig2[start:]
+    ref = ref[start:]
+    ref2 = ref2[start:]
+
+    loc = phot['channels'][2]['location'][:15]  # First 15 characters of the location
+
+    return sig1, sig2, ref, ref2, loc
 
 
 def whittaker_smooth(data, binary_mask, lambda_):
@@ -120,22 +333,26 @@
     # TODO for Ryan - add photometry metadata to NWB :)
     # https://github.com/catalystneuro/ndx-fiber-photometry/tree/main
     pass
->>>>>>> a37a01c3
-
-
-def add_photometry(nwbfile: NWBFile, metadata: dict):
+
+
+def add_photometry(nwbfile: NWBFile, metadata: dict, preprocessed:bool=True):
     print("Adding photometry...")
-<<<<<<< HEAD
-    # get metadata for photometry from metadata file
-    signals_phot_file_path = metadata["photometry"]["signals_phot_file_path"]
-    signals_box_file_path = metadata["photometry"]["signals_box_file_path"]
-    
-    photometry_sampling_rate_in_hz = metadata["photometry"]["sampling_rate"]
-=======
-
-    # Get path to signals.mat (photometry data) from metadata file
-    signals_mat_file_path = metadata["photometry"]["signals_mat_file_path"]
-    signals = scipy.io.loadmat(signals_mat_file_path, matlab_compatible=True)
+
+    # If we don't have signals.mat, process the raw signal
+    if not preprocessed:
+      # Get metadata for photometry from metadata file 
+      # TODO: we may combine these (phot file path, box file path) into 1 directory path
+      signals_phot_file_path = metadata["photometry"]["signals_phot_file_path"]
+      signals_box_file_path = metadata["photometry"]["signals_box_file_path"]
+      
+      # TODO: call YS functions to preprocess <3 ...
+      signals = None # populated by functions above
+    # Otherwise load signals.mat and go from there! 
+    # TODO: Ultimately maybe do a check for if signals.mat exists to make this choice
+    else:
+      # Get path to signals.mat (photometry data) from metadata file
+      signals_mat_file_path = metadata["photometry"]["signals_mat_file_path"]
+      signals = scipy.io.loadmat(signals_mat_file_path, matlab_compatible=True)
 
     # Downsample the raw data from 10 kHz to 250 Hz by taking every 40th sample
     print("Downsampling raw data to 250 Hz...")
@@ -177,7 +394,6 @@
     z_scored_green = (baseline_subtracted_green - np.median(baseline_subtracted_green)) / np.std(
         baseline_subtracted_green
     )
->>>>>>> a37a01c3
 
     # Remove the contribution of signal artifacts from the green signal using a Lasso regression
     alpha = 0.0001  # Parameter to control the regularization strength. A larger value means more regularization
@@ -232,228 +448,6 @@
         rate=float(Fs),
     )
 
-<<<<<<< HEAD
-    # TODO: How to give error signal / sanity check?
-    
-
-
-
-def read_phot_data(signals_phot_file_path):
-    phot = {}
-    phot_file = signals_phot_file_path + '*.phot'
-
-    with open(phot_file, 'rb') as fid:
-        
-        # read binary data from the file, specifying the big-endian data format '>'
-        phot['magic_key'] = struct.unpack('>I', fid.read(4))[0]
-        phot['header_size'] = struct.unpack('>h', fid.read(2))[0]  
-        phot['main_version'] = struct.unpack('>h', fid.read(2))[0]
-        phot['secondary_version'] = struct.unpack('>h', fid.read(2))[0]
-        phot['sampling_rate'] = struct.unpack('>h', fid.read(2))[0]
-        phot['bytes_per_sample'] = struct.unpack('>h', fid.read(2))[0]
-        phot['num_channels'] = struct.unpack('>h', fid.read(2))[0]    
-
-       # after reading the character arrays, decode them from utf-8 and stripping the null characters (\x00)
-        phot['file_name'] = fid.read(256).decode('utf-8').strip('\x00')
-        phot['date'] = fid.read(256).decode('utf-8').strip('\x00')
-        phot['time'] = fid.read(256).decode('utf-8').strip('\x00')
-
-        # loop through the four channels and extract the location, signal, frequency, max and min values in the same way
-        phot['channels'] = []
-
-        # Initialize a list of empty dictionaries for the channels
-        for i in range(4):
-            phot['channels'].append({})
-
-        # Read and decode the Location for all channels first
-        for i in range(4):
-            phot['channels'][i]['location'] = fid.read(256).decode('utf-8', errors='ignore').strip('\x00')
-
-        # Read and decode the Signal for all channels
-        for i in range(4):
-            phot['channels'][i]['signal'] = fid.read(256).decode('utf-8', errors='ignore').strip('\x00')
-
-        # Read Frequency for all channels
-        for i in range(4):
-            phot['channels'][i]['freq'] = struct.unpack('>h', fid.read(2))[0]
-
-        # Read Max Voltage for all channels
-        for i in range(4):
-            phot['channels'][i]['max_v'] = struct.unpack('>h', fid.read(2))[0] / 32767.0
-
-        # Read Min Voltage for all channels
-        for i in range(4):
-            phot['channels'][i]['min_v'] = struct.unpack('>h', fid.read(2))[0] / 32767.0
-
-        phot['signal_label'] = []
-        for signal in range(8):
-            # phot['signal_label'].append(fid.read(256).decode('utf-8').strip('\x00'))
-            signal_label = fid.read(256).decode('utf-8').strip('\x00')
-            phot['signal_label'].append(signal_label)
-
-        # handle the padding by reading until the header size is reached
-        position = fid.tell()
-        pad_size = phot['header_size'] - position
-        phot['pad'] = fid.read(pad_size)
-
-        # reshape the read data into a 2D array where the number of channels is the first dimension
-        data = np.fromfile(fid, dtype=np.dtype('>i2'))
-        phot['data'] = np.reshape(data, (phot['num_channels'], -1), order='F')
-
-    print(phot)
-    return phot
-
-
-def read_phot_data(signals_box_file_path):
-    box = {}
-    box_file = signals_box_file_path + '*.box'
-
-    with open(box_file, 'rb') as fid:
-        
-        # Read binary data with big-endian (">")
-        box['magic_key'] = struct.unpack('>I', fid.read(4))[0]
-        box['header_size'] = struct.unpack('>h', fid.read(2))[0]
-        box['main_version'] = struct.unpack('>h', fid.read(2))[0]    
-        box['secondary_version'] = struct.unpack('>h', fid.read(2))[0]
-        box['sampling_rate'] = struct.unpack('>h', fid.read(2))[0]
-        box['bytes_per_sample'] = struct.unpack('>h', fid.read(2))[0]
-        box['num_channels'] = struct.unpack('>h', fid.read(2))[0]
-
-        # Read and decode file name, date, and time
-        box['file_name'] = fid.read(256).decode('utf-8').strip('\x00')
-        box['date'] = fid.read(256).decode('utf-8').strip('\x00')
-        box['time'] = fid.read(256).decode('utf-8').strip('\x00')    
-
-        # Read channel locations
-        box['ch1_location'] = fid.read(256).decode('utf-8').strip('\x00')
-        box['ch2_location'] = fid.read(256).decode('utf-8').strip('\x00')
-        box['ch3_location'] = fid.read(256).decode('utf-8').strip('\x00')    
-
-        # Get current file position
-        position = fid.tell()
-        
-        # Calculate pad size and read padding
-        pad_size = box['header_size'] - position
-
-        box['pad'] = fid.read(pad_size)
-
-        # Read the remaining data and reshape it
-        data = np.fromfile(fid, dtype=np.uint8)
-        box['data'] = np.reshape(data, (box['num_channels'], -1), order='F')
-
-    print(box)
-    return box
-
-
-def process_pulses(box):
-    diff_data = np.diff(box['data'][2, :].astype(np.int16))
-    start = np.where(diff_data < -1)[0][0]
-    pulses = np.where(diff_data > 1)[0]
-    visits = pulses - start
-
-    return visits
-
-
-def lockin_detection(input_signal, exc1, exc2, Fs, **kwargs):
-    # Default values
-    filter_order = 5
-    tau = 10
-    de_trend = False
-    full = False
-
-    # Parse optional arguments
-    for key, value in kwargs.items():
-        if key == 'tau':
-            tau = value
-        elif key == 'filterorder':
-            filter_order = value
-        elif key == 'detrend':
-            de_trend = value
-        elif key == 'full':
-            full = value
-        else:
-            print(f'Invalid optional argument: {key}')
-
-    tau /= 1000  # Convert to seconds
-    Fc = 1 / (2 * np.pi * tau)
-    fL = 0.01
-
-    # High-pass filter design (Same as MATLAB filter design)
-    b, a = butter(filter_order, Fc / (Fs / 2), 'high')
-    
-    # Single-direction filtering to match MATLAB's 'filter'
-    input_signal = lfilter(b, a, input_signal)
-
-    # Demodulation
-    demod1 = input_signal * exc1
-    demod2 = input_signal * exc2
-
-    # Trend filter design
-    if de_trend:
-        b, a = butter(filter_order, [fL, Fc] / (Fs / 2))
-    else:
-        b, a = butter(filter_order, Fc / (Fs / 2))
-
-    if not full:
-        # Use lfilter for single-direction filtering
-        sig1 = lfilter(b, a, demod1)
-        sig2 = lfilter(b, a, demod2)
-    else:
-        # Full mode
-        sig1x = lfilter(b, a, demod1)
-        sig2x = lfilter(b, a, demod2)
-
-        # Get imaginary part of the Hilbert transform for phase-shifted signal
-        exc1_hilbert = np.imag(hilbert(exc1))
-        exc2_hilbert = np.imag(hilbert(exc2))
-
-        demod1 = input_signal * exc1_hilbert
-        demod2 = input_signal * exc2_hilbert
-        
-        if de_trend:
-            b, a = butter(filter_order, [fL, Fc] / (Fs / 2))
-        else:
-            b, a = butter(filter_order, Fc / (Fs / 2))
-        
-        sig1y = lfilter(b, a, demod1)
-        sig2y = lfilter(b, a, demod2)
-
-        # Combine signals using Pythagorean theorem
-        sig1 = np.sqrt(sig1x**2 + sig1y**2)
-        sig2 = np.sqrt(sig2x**2 + sig2y**2)
-
-    return sig1, sig2
-
-
-def lockin_detection(input_signal, exc1, exc2, Fs, **kwargs):
-    tau = 10
-    filter_order = 5
-
-    # Get the necessary data from the phot structure
-    detector = phot['data'][5, :]
-    exc1 = phot['data'][6, :]
-    exc2 = phot['data'][7, :]
-
-    # Call lockin_detection function
-    sig1, ref = lockin_detection(detector, exc1, exc2, phot['sampling_rate'], tau=tau, filterorder=filter_order, detrend=False, full=True)
-
-    detector = phot['data'][2, :]
-    exc1 = phot['data'][0, :]
-    exc2 = phot['data'][1, :]
-
-    # Call lockin_detection function for the second set of signals
-    sig2, ref2 = lockin_detection(detector, exc1, exc2, phot['sampling_rate'], tau=tau, filterorder=filter_order, detrend=False, full=True)
-
-    # Cut off the beginning of the signal to match behavioral data
-    sig1 = sig1[start:]
-    sig2 = sig2[start:]
-    ref = ref[start:]
-    ref2 = ref2[start:]
-
-    loc = phot['channels'][2]['location'][:15]  # First 15 characters of the location
-
-    return sig1, sig2, ref, ref2, loc
-=======
     # Add the FiberPhotometryResponseSeries objects to the NWB
     nwbfile.add_acquisition(z_scored_green_dFF_response_series)
     nwbfile.add_acquisition(z_scored_reference_fitted_response_series)
@@ -461,5 +455,4 @@
     nwbfile.add_acquisition(raw_reference_response_series)
 
     # Return port visits in downsampled photometry time (250 Hz) to use for alignment
-    return port_visits
->>>>>>> a37a01c3
+    return port_visits