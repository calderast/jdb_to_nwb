# NOTE: We could have used NeuroConv to convert the ephys data but we want to use the Frank Lab's 
# ndx-franklab-novela extension to store the Probe information for maximal integration with Spyglass, 
# so we are doing the conversion manually using PyNWB.

import os
import glob
from datetime import datetime
from zoneinfo import ZoneInfo
import xml.etree.ElementTree as ET
from pathlib import Path
from importlib.resources import files
import pandas as pd
from hdmf.backends.hdf5 import H5DataIO
import numpy as np
from neuroconv.tools.spikeinterface.spikeinterfacerecordingdatachunkiterator import (
    SpikeInterfaceRecordingDataChunkIterator,
)
from pynwb import NWBFile
from pynwb.ecephys import ElectricalSeries
from spikeinterface.extractors import OpenEphysBinaryRecordingExtractor

from .timestamps_alignment import align_via_interpolation
from .plotting.plot_ephys import plot_channel_map
from ndx_franklab_novela import AssociatedFiles


MICROVOLTS_PER_VOLT = 1e6
VOLTS_PER_MICROVOLT = 1 / MICROVOLTS_PER_VOLT

MIN_IMPEDANCE_OHMS = 1e5
MAX_IMPEDANCE_OHMS = 3e6

# Get the location of the resources directory when the package is installed from pypi
__location_of_this_file = Path(files(__name__))
RESOURCES_DIR = __location_of_this_file / "resources"

# If the resources directory does not exist, we are probably running the code from the source directory
if not RESOURCES_DIR.exists():
    RESOURCES_DIR = __location_of_this_file.parent.parent / "resources"

CHANNEL_MAP_PATH = RESOURCES_DIR / "channel_map.csv"
ELECTRODE_COORDS_PATH_3MM_PROBE = RESOURCES_DIR / "3mm_probe_66um_pitch_electrode_coords.csv"
ELECTRODE_COORDS_PATH_6MM_PROBE = RESOURCES_DIR / "6mm_probe_80um_pitch_electrode_coords.csv"


def add_electrode_data(
    *,
    nwbfile: NWBFile,
    filtering_list: list[str],
    headstage_channel_numbers: list[int],
    reference_daq_channel_indices: list[int],
    metadata: dict,
    logger,
    fig_dir: Path = None,
):
    """
    Add the electrode data from the impedance and channel geometry files.

    Parameters
    ----------
    nwbfile : NWBFile
        The NWB file being assembled.
    filtering_list : list of str
        The filtering applied to each channel.
    headstage_channel_numbers : list of int
        The headstage channel numbers for each channel.
    reference_daq_channel_indices : list of int
        The reference DAQ channel indices for each channel.
    metadata : dict
        Metadata dictionary.
    logger: logger
        Logger to track conversion progress
    fig_dir : Path, optional
        The directory to save the figure. If None, the figure will not be saved.
    """

    device_args = metadata["ephys"]["device"]
    assert set(device_args.keys()) == {
        "name",
        "description",
        "manufacturer",
    }, "Device arguments do not match expected keys."
    device = nwbfile.create_device(**device_args)

    electrodes_location = metadata["ephys"].get("electrodes_location")
    logger.info(f"Electrodes location is {electrodes_location}")

    # Create an NWB ElectrodeGroup for all electrodes
    # TODO: confirm that all electrodes are in the same group
    electrode_group = nwbfile.create_electrode_group(
        name="ElectrodeGroup",
        description="All electrodes",
        location=electrodes_location,
        device=device,
    )

    impedance_file_path = metadata["ephys"]["impedance_file_path"]
    electrode_data = pd.read_csv(impedance_file_path)

    # Check that the expected columns are present in order and no extra columns are present
    expected_columns = [
        "Channel Number",
        "Channel Name",
        "Port",
        "Enabled",
        "Impedance Magnitude at 1000 Hz (ohms)",
        "Impedance Phase at 1000 Hz (degrees)",
        "Series RC equivalent R (Ohms)",
        "Series RC equivalent C (Farads)",
    ]
    assert electrode_data.columns.tolist() == expected_columns, (
        f"Impedance file has columns {electrode_data.columns.tolist()}, "
        f"does not match expected columns {expected_columns}"
    )
    logger.debug(f"Impedance file has expected columns {expected_columns}")
    
    # Check that the filtering list has the same length as the number of channels
    assert len(filtering_list) == len(electrode_data), (
        f"Filtering list does not have the same length ({len(filtering_list)}) "
        f"as the number of channels ({len(electrode_data)})."
    )
    logger.debug(f"Filtering list has the same length ({len(filtering_list)}) as number of channels")

    # Drop the first column which should be the same as the second column
    assert (
        electrode_data["Channel Number"] == electrode_data["Channel Name"]
    ).all(), "First column is not the same as the second column."
    electrode_data.drop(columns=["Channel Number"], inplace=True)

    # Get the channel map based on how the rat was plugged in (assume "chip_first" if none specified)
    plug_order = metadata["ephys"].get("plug_order", "chip_first")
    logger.info(f"Plug order is: {plug_order}")

    channel_map_df = pd.read_csv(CHANNEL_MAP_PATH)
    channel_map = np.array(channel_map_df[plug_order])

    # Convert the headstage channel numbers to 0-indexed
    headstage_channel_indices = np.array(headstage_channel_numbers) - 1

    # Check that the headstage channel indices are equal to the channel map
    # The channel map should have been encoded in the OpenEphys settings file during the recording
    # and that should match the channel map from the resources directory.
    if not np.all(headstage_channel_indices == channel_map):
        warnings.warn(
            "Headstage channel indices are not equal to the channel map. "
            "This is unexpected and may indicate a problem with the channel map."
        )

    # Get electrode coordinates as a (2, 256) array based on the probe name
    # The first column is the relative x coordinate, and the second column is the relative y coordinate
    probe_name = metadata["ephys"]["device"].get("name")
    logger.info(f"Probe name is: {probe_name}")
    if "3mm" in probe_name:
        logger.info(f"Using electrode coords for 3mm probe at {ELECTRODE_COORDS_PATH_3MM_PROBE}")
        channel_geometry = pd.read_csv(ELECTRODE_COORDS_PATH_3MM_PROBE)
    elif "6mm" in probe_name:
        logger.info(f"Using electrode coords for 6mm probe at {ELECTRODE_COORDS_PATH_6MM_PROBE}")
        channel_geometry = pd.read_csv(ELECTRODE_COORDS_PATH_6MM_PROBE)
    else:
        logger.error(f"Expected either '3mm' or '6mm' in device name '{probe_name}'")
        raise ValueError(f"Expected either '3mm' or '6mm' in device name '{probe_name}'")

    assert len(channel_geometry) == len(channel_map) == len(electrode_data), (
        "Mismatch in lengths: "
        f"channel_geometry ({len(channel_geometry)}), "
        f"channel_map ({len(channel_map)}), "
        f"electrode_data ({len(electrode_data)})"
    )
    logger.debug(f"Length of channel geometry, channel map, and electrode data matches (length={len(channel_map)})!")

    plot_channel_map(probe_name, channel_map, channel_geometry, fig_dir=fig_dir)
    
    # Append the x and y coordinates to the impedance data using the channel map
    # For example: Under the "chip_first" channel map, the first channel has index 191 (0-indexed). 
    # The coordinates for this channel are at row index 191 in the channel_geometry dataframe 
    # (electrode coords CSV).
    # TODO: Make sure Stephanie's understanding of the channel map indexing is correct!!
    electrode_data["rel_x"] = [channel_geometry.iloc[idx]["x"] for idx in channel_map]
    electrode_data["rel_y"] = [channel_geometry.iloc[idx]["y"] for idx in channel_map]

    # Mark electrodes with impedance that is less than 0.1 MOhms or more than 3.0 MOhms
    # as bad electrodes
    logger.info(f"Marking channels with impedance>{MAX_IMPEDANCE_OHMS} or <{MIN_IMPEDANCE_OHMS} as 'bad_channel'")
    electrode_data["bad_channel"] = (
        electrode_data["Impedance Magnitude at 1000 Hz (ohms)"] < MIN_IMPEDANCE_OHMS) | (
        electrode_data["Impedance Magnitude at 1000 Hz (ohms)"] > MAX_IMPEDANCE_OHMS
    )

    # Add the electrode data to the NWB file, one column at a time
    nwbfile.add_electrode_column(
        name="channel_name",
        description="The name of the channel from the impedance file",
    )
    nwbfile.add_electrode_column(
        name="port",
        description="The port of the electrode from the impedance file",
    )
    nwbfile.add_electrode_column(
        name="enabled",
        description="Whether the channel is enabled from the impedance file",
    )
    nwbfile.add_electrode_column(
        name="imp",
        description="The impedance of the electrode (Impedance Magnitude at 1000 Hz (ohms))",
    )
    nwbfile.add_electrode_column(
        name="imp_phase",
        description="The phase of the impedance of the electrode (Impedance Phase at 1000 Hz (degrees))",
    )
    nwbfile.add_electrode_column(
        name="series_resistance_in_ohms",
        description="The series resistance of the electrode (Series RC equivalent R (Ohms))",
    )
    nwbfile.add_electrode_column(
        name="series_capacitance_in_farads",
        description="The series capacitance of the electrode (Series RC equivalent C (Farads))",
    )
    nwbfile.add_electrode_column(
        name="bad_channel",
        description="Whether the channel is a bad channel based on too low or too high impedance",
    )
    nwbfile.add_electrode_column(
        name="rel_x",
        description="The relative x coordinate of the electrode",
    )
    nwbfile.add_electrode_column(
        name="rel_y",
        description="The relative y coordinate of the electrode",
    )
    nwbfile.add_electrode_column(
        name="filtering",
        description="The filtering applied to the electrode",
    )
    nwbfile.add_electrode_column(
        name="headstage_channel_number",
        description="The headstage channel number (1-indexed)for the electrode",
    )
    nwbfile.add_electrode_column(
        name="reference_daq_channel_index",
        description="The index of the reference channel in this table. -1 if not set.",
    )

    assert len(filtering_list) == len(
        electrode_data
    ), "Filtering list does not have the same length as the number of channels."
    assert len(headstage_channel_numbers) == len(
        electrode_data
    ), "Headstage channel numbers do not have the same length as the number of channels."
    assert len(reference_daq_channel_indices) == len(
        electrode_data
    ), "Reference DAQ channel indices do not have the same length as the number of channels."

    for i, row in electrode_data.iterrows():
        nwbfile.add_electrode(
            channel_name=row["Channel Name"],
            port=row["Port"],
            enabled=bool(row["Enabled"]),
            imp=row["Impedance Magnitude at 1000 Hz (ohms)"],
            imp_phase=row["Impedance Phase at 1000 Hz (degrees)"],
            series_resistance_in_ohms=row["Series RC equivalent R (Ohms)"],
            series_capacitance_in_farads=row["Series RC equivalent C (Farads)"],
            bad_channel=row["bad_channel"],
            rel_x=float(row["rel_x"]),
            rel_y=float(row["rel_y"]),
            group=electrode_group,
            filtering=filtering_list[i],
            location=electrodes_location,
            headstage_channel_number=headstage_channel_numbers[i],
            reference_daq_channel_index=reference_daq_channel_indices[i],
        )


def get_port_visits(folder_path: Path, logger):
    """
    Extract port visit times from OpenEphys channel ADC1

    Args:
        folder_path: Path to the folder containing the OpenEphys binary recording. The folder
            should contain subfolders leading to a file named 'continuous.dat'
        logger: Logger to track conversion progress

    Returns:
        list: list of port visit times in seconds
    """

    total_channels = 264  # 256 "CH" + 8 "ADC"
    port_visits_channel_num = 256 # Port visits are recorded on ADC1, aka channel 256 (zero-indexed)
    pulse_high_threshold = 10_000
    openephys_fs = 30_000
    downsampled_fs = 1000
    # 1000ish is a reasonable downsample frequency, because it's low enough to speeds things up
    # (this takes ~2mins on my machine) but high enough that we definitely don't miss any port visit pulses 
    # For reference, a typical port visit keeps the channel high for ~10ms, so 10 samples at 1000 Hz

    # Memory-map the large .dat file to avoid loading everything into memory. Reshape to (samples, channels)
    # file_path will be something like "/experiment1/recording1/continuous/Rhythm_FPGA-100.0/continuous.dat"
    pattern = os.path.join(folder_path, "experiment*/recording*/continuous/*/continuous.dat")

    # Find all potential continuous.dat files (there may be multiple if we stopped and re-started the recording)
    matching_files = glob.glob(pattern)

    # Complain if we don't have exactly one continuous.dat file
    if len(matching_files) != 1:
        print(f"Warning: Expected 1 continuous.dat file, but found {len(matching_files)}!")
        print(f"Possible matches: {matching_files}")
        print("Please remove or rename (e.g `continuous_unused.dat`) the file(s) you do not wish to use.")
        logger.warning(f"Expected 1 continuous.dat file, but found {len(matching_files)}!")
        logger.warning(f"Possible matches: {matching_files}")
        logger.warning("Please remove or rename (e.g `continuous_unused.dat`) the file(s) you do not wish to use.")
        assert False, "Expected exactly one continuous.dat file, but found multiple or none."

    # If we only have a single continuous.dat file, we're good to go
    file_path = matching_files[0]
    data_for_all_channels = np.memmap(file_path, dtype='int16',mode='c').reshape(-1, total_channels) 

    logger.debug(f"Reading Open Ephys port visits from channel {port_visits_channel_num}")
    logger.debug(f"Downsampling data to from {openephys_fs} Hz to {downsampled_fs} Hz so it isn't huge")

    # Extract the channel that records port visits and downsample so the data isn't massive
    visits_channel_data = data_for_all_channels[:, port_visits_channel_num]
    visits_channel_data = visits_channel_data[::int(openephys_fs / downsampled_fs)]

    # Find indices where the visits channel is high (aka port visit times)
    logger.debug(f"Recording times the channel is high (>{pulse_high_threshold})")
    pulse_above_threshold = np.where(visits_channel_data > pulse_high_threshold)[0]

    # If no port visits were found, return an empty list
    if pulse_above_threshold.size == 0:
        return []

    # Find pulse boundaries (breaks in the sequence of threshold crossings)
    breaks = np.where(np.diff(pulse_above_threshold) != 1)[0] + 1

    # Get the durations of each pulse (each contiguous block where the visits channel is high)
    pulse_starts = np.insert(pulse_above_threshold[breaks], 0, pulse_above_threshold[0])
    pulse_ends = np.append(pulse_above_threshold[breaks - 1], pulse_above_threshold[-1])
    pulse_durations = pulse_ends - pulse_starts + 1 
    
    logger.debug(f"Found {len(pulse_starts)} visit pulses.")

    # Only keep pulses at least 5ms long just in case (typical port visit keeps the channel high for ~10ms)
    min_pulse_duration = int(downsampled_fs * 0.005)
    pulse_starts = pulse_starts[pulse_durations > min_pulse_duration]

    logger.debug(f"Only keeping pulses at least 5ms long ({min_pulse_duration} samples at {downsampled_fs} Hz).")
    logger.debug(f"Kept {len(pulse_starts)} pulses.")
    logger.debug(f"Pulse durations: {pulse_durations}")

    # Align to first pulse (which marks photometry(?) start time) and convert to seconds
    # NOTE: The duration of the first pulse is longer than a normal pulse (~500ms instead of ~10ms)
    # should we add a check for this to ensure we have identified the correct "start" pulse?
    logger.info("Removing the first ephys pulse, as it marks start time and not a true port visit")
    port_visits = pulse_starts[1:] - pulse_starts[0]
    port_visits = [float(visit / downsampled_fs) for visit in port_visits]
    return port_visits


def get_raw_ephys_data(
    folder_path: Path,
<<<<<<< HEAD
) -> tuple[SpikeInterfaceRecordingDataChunkIterator, float, np.ndarray]:
=======
    logger
) -> tuple[SpikeInterfaceRecordingDataChunkIterator, float, np.ndarray, list[str]]:
>>>>>>> 780e9bf9
    """
    Get the raw ephys data from the OpenEphys binary recording.

    Args:
        folder_path: Path to the folder containing the OpenEphys binary recording. The folder
            should have the date in the name and contain a file called "settings.xml".
        logger: Logger to track conversion progress

    Returns:
        traces_as_iterator: SpikeInterfaceRecordingDataChunkIterator, to be used as the
            data argument in pynwb.ecephys.ElectricalSeries.
        channel_conversion_factor: float, the conversion factor from the raw data to volts.
        original_timestamps: np.ndarray, that could be used as the timestamps argument in
            pynwb.ecephys.ElectricalSeries or may need to be time aligned with the other
            data streams in the NWB file.
    """
    # Create a SpikeInterface recording extractor for the OpenEphys binary data
    # NOTE: We could write our own extractor to handle the relatively simple OpenEphys binary format
    # and surrounding files but it is nice to build on the well-tested code of others when possible.
    # However, we should remember that external code may not be well-maintained or may have bugs of their own.
    recording = OpenEphysBinaryRecordingExtractor(folder_path=folder_path)

    # Select only the channels that start with "CH"
    # Ignore the "ADC" channels
    channel_ids_to_convert = [ch for ch in recording.channel_ids if ch.startswith("CH")]
    recording_sliced = recording.select_channels(channel_ids=channel_ids_to_convert)

    logger.debug(f"Found {len(channel_ids_to_convert)} Open Ephys channels to convert: {channel_ids_to_convert}")

    # Get the channel conversion factor
    channel_conversion_factors_uv = recording_sliced.get_channel_gains()
    # Warn if the channel conversion factors are not the same for all channels
    if not all(channel_conversion_factors_uv == channel_conversion_factors_uv[0]):
        logger.warning(
            "The channel conversion factors are not the same for all channels. "
            "This is unexpected and may indicate a problem with the conversion factors."
        )
    channel_conversion_factor_v = channel_conversion_factors_uv[0] * VOLTS_PER_MICROVOLT
    logger.debug(f"Channel conversion factor in V: {channel_conversion_factor_v}")

    # NOTE channel offsets should be 0 for all channels in openephys data
    channel_conversion_offsets = recording_sliced.get_channel_offsets()
    assert all(channel_conversion_offsets == 0), "Channel conversion offsets are not all 0."

    # Get the original timestamps (in seconds)
    original_timestamps = recording_sliced.get_times()

    logger.debug(f"Open Ephys sampling frequency: {recording.get_sampling_frequency()}")

    # Create a SpikeInterfaceRecordingDataChunkIterator using all default buffering and
    # chunking options. This will be passed to the pynwb.ecephys.ElectricalSeries
    # constructor.
    traces_as_iterator = SpikeInterfaceRecordingDataChunkIterator(recording=recording_sliced)

    return (
        traces_as_iterator,
        channel_conversion_factor_v,
        original_timestamps,
    )


def get_raw_ephys_metadata(folder_path: Path) -> tuple[list[str], list[int], list[int]]:
    """
    Get the raw ephys metadata from the OpenEphys binary recording.

    Read the openephys settings.xml file to get the mapping of channel number to channel name.

    <PROCESSOR name="Sources/Rhythm FPGA" ...>
      <CHANNEL_INFO>
        <CHANNEL name="CH1" number="0" gain="0.19499999284744263"/>
        ...
      </CHANNEL_INFO>
      ...
    </PROCESSOR>

    Read the settings.xml file to get the filtering applied to each channel.

    Read the settings.xml file to get the channel map.

    Parameters
    ----------
    folder_path : Path
        Path to the folder containing the OpenEphys binary recording. The folder
        should have the date in the name and contain a file called "settings.xml".

    Returns
    -------
    filtering_list : list[str]
        The filtering applied to each channel.
    headstage_channel_numbers : list[int]
        The headstage channel numbers for each channel.
    reference_daq_channel_indices: list[int]
        The reference DAQ channel indices for each channel (-1 if not set).
    """
    settings_file_path = Path(folder_path) / "settings.xml"
    settings_tree = ET.parse(settings_file_path)
    settings_root = settings_tree.getroot()
    rhfp_processor = settings_root.find(".//PROCESSOR[@name='Sources/Rhythm FPGA']")
    if rhfp_processor is None:
        logger.error("Could not find the Rhythm FPGA processor in the settings.xml file.")
        raise ValueError("Could not find the Rhythm FPGA processor in the settings.xml file.")
    channel_info = rhfp_processor.find("CHANNEL_INFO")
    if channel_info is None:
        logger.error("Could not find the CHANNEL_INFO node in the settings.xml file.")
        raise ValueError("Could not find the CHANNEL_INFO node in the settings.xml file.")
    channel_number_to_channel_name = {
        channel.attrib["number"]: channel.attrib["name"] for channel in channel_info.findall("CHANNEL")
    }

    # Get the filtering info
    filtering_list = get_filtering_info(settings_root, channel_number_to_channel_name)

    # Get the channel map info
    headstage_channel_numbers, reference_daq_channel_indices = get_channel_map_info(
        settings_root, channel_number_to_channel_name
    )

    # Save the raw settings.xml file as a string to be used to create an AssociatedFiles object
    # logger.debug("Saving the settings.xml file as an AssociatedFiles object")
    with open(settings_file_path, "r") as settings_file:
        raw_settings_xml = settings_file.read()

    return (
        filtering_list,
        headstage_channel_numbers,
        reference_daq_channel_indices,
        raw_settings_xml,
    )


def get_filtering_info(settings_root: ET.Element, channel_number_to_channel_name: dict[str, str]) -> list[str]:
    """
    Get the filtering applied to each channel from the settings.xml file.

    Read the settings.xml file to get the filtering applied to each channel - map channel number to filter description

    <PROCESSOR name="Filters/Bandpass Filter" ...>
      <CHANNEL name="0" number="0">
        <SELECTIONSTATE param="1" record="0" audio="0"/>
        <PARAMETERS highcut="6000" lowcut="1" shouldFilter="1"/>
      </CHANNEL>
      ...
    </PROCESSOR>

    Parameters
    ----------
    settings_root : ET.Element
        The root of the settings.xml file.
    channel_number_to_channel_name : dict[str, str]
        Mapping of channel number to channel name.

    Returns
    -------
    filtering_list: list[str]
        The filtering applied to each channel.
    """
    bandpass_filter = settings_root.find(".//PROCESSOR[@name='Filters/Bandpass Filter']")
    filtering = {}
    if bandpass_filter is not None:
        for channel in bandpass_filter.findall("CHANNEL"):
            # Ignore the ADC channels
            if not channel_number_to_channel_name.get(channel.attrib["number"]).startswith("CH"):
                continue
            highcut = channel.find("PARAMETERS").attrib["highcut"]
            lowcut = channel.find("PARAMETERS").attrib["lowcut"]
            should_filter = channel.find("PARAMETERS").attrib["shouldFilter"]
            if should_filter == "1":
                filtering[channel.attrib["number"]] = (
                    f"2nd-order Butterworth filter with highcut={highcut} Hz and lowcut={lowcut} Hz"
                )
            else:
                filtering[channel.attrib["number"]] = "No filtering"
    else:
        logger.error("No bandpass filter found in the settings.xml file.")
        raise ValueError("No bandpass filter found in the settings.xml file.")

    # Check that the channel numbers in filtering go from "0" to "N-1"
    # where N is the number of channels
    assert all(
        int(ch_num) == i for i, ch_num in enumerate(filtering.keys())
    ), "Channel numbers in filtering do not go from 0 to N-1."
    filtering_list = list(filtering.values())

    # Warn if the channel filtering is not the same for all channels
    if not all(f == filtering_list[0] for f in filtering_list):
        logger.warning(
            "The channel filtering is not the same for all channels. "
            "This is unexpected and may indicate a problem with the filtering settings."
        )

    # TODO: save reference information from settings.xml

    # TODO: save settings.xml as an associated file using the ndx-franklab-novela extension

    return filtering_list


def get_channel_map_info(
    settings_root: ET.Element, channel_number_to_channel_name: dict[str, str]
) -> tuple[list[int], list[int]]:
    """
    Get the channel map info from the settings.xml file.

    Read the settings.xml file to get the mapping of daq / data channel index (0-indexed) to headstage channel
    index (1-indexed) and get the reference channels for each channel
    The GUI for this older version of the OpenEphys Channel Map filter is documented here:
    https://open-ephys.atlassian.net/wiki/spaces/OEW/pages/950421/Channel+Map

    <PROCESSOR name="Filters/Channel Map" ...>
      <CHANNEL name="0" number="0">
        <SELECTIONSTATE param="0" record="0" audio="0"/>
      </CHANNEL>
      ...
      <EDITOR isCollapsed="0" displayName="Channel Map" Type="ChannelMappingEditor">
        <SETTING Type="visibleChannels" Value="6"/>
        <CHANNEL Number="0" Mapping="1" Reference="-1" Enabled="1"/>
        <CHANNEL Number="1" Mapping="2" Reference="-1" Enabled="1"/>
        <CHANNEL Number="2" Mapping="3" Reference="-1" Enabled="1"/>
        ...
        <REFERENCE Number="0" Channel="2"/>
        <REFERENCE Number="1" Channel="-1"/>
        ...
      </EDITOR>
    </PROCESSOR>

    Parameters
    ----------
    settings_root : ET.Element
        The root of the settings.xml file.
    channel_number_to_channel_name : dict[str, str]
        Mapping of channel number to channel name.

    Returns
    -------
    headstage_channel_numbers : list[int]
        The headstage channel numbers for each channel.
    reference_daq_channel_indices : list[int]
        The reference DAQ channel indices for each channel (-1 if not set).
    """
    channel_map = settings_root.find(".//PROCESSOR[@name='Filters/Channel Map']")
    if channel_map is None:
        raise ValueError("Could not find the Channel Map processor in the settings.xml file.")
    channel_map_editor = channel_map.find("EDITOR")
    if channel_map_editor is None:
        raise ValueError("Could not find the EDITOR node in the settings.xml file.")

    # Get the reference channel if set
    reference_channels = list()
    for i, reference in enumerate(channel_map_editor.findall("REFERENCE")):
        assert int(reference.attrib["Number"]) == i, "Reference number does not match index."
        reference_channels.append(int(reference.attrib["Channel"]))
        # Ryan believes the reference channel is the daq / data channel index and not the headstage channel index

    # Get the channel map
    headstage_channel_numbers = list()
    reference_daq_channel_indices = list()
    for i, channel in enumerate(channel_map_editor.findall("CHANNEL")):
        # There should not be any disabled channels and this code was not tested with disabled channels.
        # TODO Before removing this assertion, check that the code below works when a channel is disabled.
        assert int(channel.attrib["Enabled"]) == 1, "Channel is not enabled."
        assert int(channel.attrib["Number"]) == i, "Channel number does not match index."

        # Ignore the ADC channels
        if not channel_number_to_channel_name.get(channel.attrib["Number"]).startswith("CH"):
            continue

        # This code was not tested with reference channels.
        # TODO Before removing this assertion, check that the code below works when a channel is a reference.
        assert int(channel.attrib["Reference"]) == -1, "Channel is a reference."
        if int(channel.attrib["Reference"]) != -1:
            reference_daq_channel_indices.append(reference_channels[int(channel.attrib["Reference"])])
        else:
            reference_daq_channel_indices.append(-1)

        headstage_channel_numbers.append(int(channel.attrib["Mapping"]))

    return headstage_channel_numbers, reference_daq_channel_indices


def add_raw_ephys(
    *,
    nwbfile: NWBFile,
    metadata: dict,
    logger,
    fig_dir: Path = None,
) -> None:
    """Add the raw ephys data to a NWB file. Must be called after add_electrode_groups

    Parameters
    ----------
    nwbfile : NWBFile
        The NWB file being assembled.
<<<<<<< HEAD
    metadata : dict, optional
        Metadata dictionary.
=======
    metadata : dict
        Metadata dictionary
    logger: Logger
        Logger to track conversion progress
>>>>>>> 780e9bf9
    fig_dir: Path, optional
        The directory to save the figure. If None, the figure will not be saved.
    """

    if "ephys" not in metadata:
        print("No ephys metadata found for this session. Skipping ephys conversion.")
        logger.info("No ephys metadata found for this session. Skipping ephys conversion.")
        return {}

    # If we do have "ephys" in metadata, check for the required keys
    required_ephys_keys = {"openephys_folder_path", "device", "impedance_file_path"}
    missing_keys = required_ephys_keys - metadata["ephys"].keys()
    if missing_keys:
        print(
            "The required ephys subfields do not exist in the metadata dictionary.\n"
            "Remove the 'ephys' field from metadata if you do not have ephys data "
            f"for this session, \nor specify the following missing subfields: {missing_keys}"
        )
        logger.warning(
            "The required ephys subfields do not exist in the metadata dictionary.\n"
            "Remove the 'ephys' field from metadata if you do not have ephys data "
            f"for this session, \nor specify the following missing subfields: {missing_keys}"
        )
        return {}

    print("Adding raw ephys...")
    logger.info("Adding raw ephys...")
    openephys_folder_path = metadata["ephys"]["openephys_folder_path"]

    # Get Open Ephys start time as datetime object based on the time specified in the path
    datetime_str = openephys_folder_path.split('/')[-1] # The path ends with the date and time
    open_ephys_start = datetime.strptime(datetime_str, "%Y-%m-%d_%H-%M-%S")
    open_ephys_start = open_ephys_start.replace(tzinfo=ZoneInfo("America/Los_Angeles"))
    logger.info(f"Open Ephys start time: {open_ephys_start}")

    (
        traces_as_iterator,
        channel_conversion_factor_v,
        original_timestamps,
<<<<<<< HEAD
    ) = get_raw_ephys_data(openephys_folder_path)
=======
        filtering_list,
    ) = get_raw_ephys_data(openephys_folder_path, logger)
>>>>>>> 780e9bf9
    num_samples, num_channels = traces_as_iterator.maxshape

    (
        filtering_list,
        headstage_channel_numbers,
        reference_daq_channel_indices,
        raw_settings_xml,
    ) = get_raw_ephys_metadata(openephys_folder_path)

    raw_settings_xml_file = AssociatedFiles(
        name="open_ephys_settings_xml",
        description="Raw settings.xml file from OpenEphys",
        content=raw_settings_xml,
        task_epochs="0",  # Berke Lab only has one epoch (session) per day
    )

    # Add settings.xml to the NWB under acquisition as an associated file
    nwbfile.add_acquisition(raw_settings_xml_file)
    
    # Get port visits recorded by Open Ephys for timestamp alignment
    ephys_visit_times = get_port_visits(openephys_folder_path, logger)
    print(f"Open Ephys recorded {len(ephys_visit_times)} port visits.")
    logger.info(f"Open Ephys recorded {len(ephys_visit_times)} port visits.")
    logger.debug(f"Open Ephys port visits: {ephys_visit_times}")

    # Create electrode groups and add electrode data to the NWB file
<<<<<<< HEAD
    add_electrode_data(
        nwbfile=nwbfile,
        filtering_list=filtering_list,
        headstage_channel_numbers=headstage_channel_numbers,
        reference_daq_channel_indices=reference_daq_channel_indices,
        metadata=metadata,
        fig_dir=fig_dir,
    )
=======
    add_electrode_data(nwbfile=nwbfile, filtering_list=filtering_list, 
                       metadata=metadata, logger=logger, fig_dir=fig_dir)
>>>>>>> 780e9bf9

    # Check that the number of electrodes in the NWB file is the same as the number of channels in traces_as_iterator
    assert (len(nwbfile.electrodes) == num_channels), (
        f"Number of electrodes in NWB file ({len(nwbfile.electrodes)}) does not match number of channels "
        f"in traces_as_iterator ({num_channels})."
    )
    logger.debug(f"There are {len(nwbfile.electrodes)} electrodes in the nwbfile "
                 "(same as number of channels in traces_as_iterator)")

    # Create the electrode table region encompassing all electrodes
    electrode_table_region = nwbfile.create_electrode_table_region(
        region=list(range(len(nwbfile.electrodes))),
        description="Electrodes used in raw ElectricalSeries recording",
    )

    # A chunk of shape (81920, 64) and dtype int16 (2 bytes) is ~10 MB, which is the recommended chunk size
    # by the NWB team.
    # We could also add compression here. zstd/blosc-zstd are recommended by the NWB team, but
    # they require the hdf5plugin library to be installed. gzip is available by default.
    # Use gzip for now, but consider zstd/blosc-zstd in the future.
    data_data_io = H5DataIO(
        traces_as_iterator,
        chunks=(min(num_samples, 81920), min(num_channels, 64)),
        compression="gzip",
    )

    # If we have ground truth port visit times (photometry), align timestamps to that
    ground_truth_time_source = metadata.get("ground_truth_time_source")
    if ground_truth_time_source is not None:

        logger.info(f"Aligning ephys visit times to ground truth ({ground_truth_time_source})")
        ground_truth_visit_times = metadata.get("ground_truth_visit_times")
        ephys_timestamps = align_via_interpolation(unaligned_timestamps=original_timestamps,
                                                   unaligned_visit_times=ephys_visit_times,
                                                   ground_truth_visit_times=ground_truth_visit_times,
                                                   logger=logger)
    else:
        # If we don't have photometry, keep the original timestamps
        ephys_timestamps = original_timestamps
        logger.info("No ground truth visit times (photometry) found. "
                    "Ephys visit times are now our ground truth visit times.")

        # Ephys visit times are now our ground truth visit times
        metadata["ground_truth_time_source"] = "ephys"
        metadata["ground_truth_visit_times"] = ephys_visit_times

    # Create the ElectricalSeries
    # For now, we do not chunk or compress the timestamps, which are relatively small
    eseries = ElectricalSeries(
        name="ElectricalSeries",
        description="Raw ephys data from OpenEphys recording (multiply by conversion factor to get data in volts).",
        data=data_data_io,
        timestamps=ephys_timestamps,
        electrodes=electrode_table_region,
        conversion=channel_conversion_factor_v,
    )

    # Add the ElectricalSeries to the NWBFile
    logger.info("Adding raw ephys to the nwbfile as an ElectricalSeries")
    nwbfile.add_acquisition(eseries)

    return {"ephys_start": open_ephys_start, "port_visits": ephys_visit_times}<|MERGE_RESOLUTION|>--- conflicted
+++ resolved
@@ -357,12 +357,8 @@
 
 def get_raw_ephys_data(
     folder_path: Path,
-<<<<<<< HEAD
-) -> tuple[SpikeInterfaceRecordingDataChunkIterator, float, np.ndarray]:
-=======
     logger
 ) -> tuple[SpikeInterfaceRecordingDataChunkIterator, float, np.ndarray, list[str]]:
->>>>>>> 780e9bf9
     """
     Get the raw ephys data from the OpenEphys binary recording.
 
@@ -655,15 +651,10 @@
     ----------
     nwbfile : NWBFile
         The NWB file being assembled.
-<<<<<<< HEAD
-    metadata : dict, optional
-        Metadata dictionary.
-=======
     metadata : dict
         Metadata dictionary
     logger: Logger
         Logger to track conversion progress
->>>>>>> 780e9bf9
     fig_dir: Path, optional
         The directory to save the figure. If None, the figure will not be saved.
     """
@@ -703,12 +694,7 @@
         traces_as_iterator,
         channel_conversion_factor_v,
         original_timestamps,
-<<<<<<< HEAD
-    ) = get_raw_ephys_data(openephys_folder_path)
-=======
-        filtering_list,
     ) = get_raw_ephys_data(openephys_folder_path, logger)
->>>>>>> 780e9bf9
     num_samples, num_channels = traces_as_iterator.maxshape
 
     (
@@ -735,19 +721,15 @@
     logger.debug(f"Open Ephys port visits: {ephys_visit_times}")
 
     # Create electrode groups and add electrode data to the NWB file
-<<<<<<< HEAD
     add_electrode_data(
         nwbfile=nwbfile,
         filtering_list=filtering_list,
         headstage_channel_numbers=headstage_channel_numbers,
         reference_daq_channel_indices=reference_daq_channel_indices,
         metadata=metadata,
+        logger=logger,
         fig_dir=fig_dir,
     )
-=======
-    add_electrode_data(nwbfile=nwbfile, filtering_list=filtering_list, 
-                       metadata=metadata, logger=logger, fig_dir=fig_dir)
->>>>>>> 780e9bf9
 
     # Check that the number of electrodes in the NWB file is the same as the number of channels in traces_as_iterator
     assert (len(nwbfile.electrodes) == num_channels), (
