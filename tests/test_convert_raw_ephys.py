--- conflicted
+++ resolved
@@ -81,13 +81,8 @@
     metadata["ephys"] = {}
     metadata["ephys"]["impedance_file_path"] = "tests/test_data/processed_ephys/impedance.csv"
     metadata["ephys"]["electrodes_location"] = "Hippocampus CA1"
-<<<<<<< HEAD
-    metadata["ephys"]["targeted_x"] = 4.5  # AP in mm
-    metadata["ephys"]["targeted_y"] = 2.2  # ML in mm
-=======
     metadata["ephys"]["targeted_x"] = 4.5   # AP in mm
     metadata["ephys"]["targeted_y"] = 2.2   # ML in mm
->>>>>>> 7d3ab8ce
     metadata["ephys"]["targeted_z"] = -2.0  # DV in mm
     metadata["ephys"]["probe"] = ["256-ch Silicon Probe, 3mm length, 66um pitch"]
     metadata["ephys"]["plug_order"] = "chip_first"
@@ -255,13 +250,8 @@
     metadata["ephys"]["openephys_folder_path"] = "tests/test_data/raw_ephys/2022-07-25_15-30-00"
     metadata["ephys"]["impedance_file_path"] = "tests/test_data/processed_ephys/impedance.csv"
     metadata["ephys"]["electrodes_location"] = "Hippocampus CA1"
-<<<<<<< HEAD
-    metadata["ephys"]["targeted_x"] = 4.5  # AP in mm
-    metadata["ephys"]["targeted_y"] = 2.2  # ML in mm
-=======
     metadata["ephys"]["targeted_x"] = 4.5   # AP in mm
     metadata["ephys"]["targeted_y"] = 2.2   # ML in mm
->>>>>>> 7d3ab8ce
     metadata["ephys"]["targeted_z"] = -2.0  # DV in mm
     metadata["ephys"]["probe"] = ["256-ch Silicon Probe, 3mm length, 66um pitch"]
     
@@ -291,13 +281,8 @@
         "Raw ephys data from OpenEphys recording, in uV (multiply by conversion factor to get data in V)."
     )
     assert es.data.maxshape == (3_000, 256)
-<<<<<<< HEAD
-    assert es.data.dtype == np.float32
-    assert es.electrodes.data == list(range(256))
-=======
     assert es.data.dtype == np.int16
     assert es.electrodes.data == expected_electrode_data_mapping
->>>>>>> 7d3ab8ce
     assert es.timestamps.shape == (3_000,)
     assert es.conversion == 1e-6
 
@@ -384,13 +369,8 @@
     metadata["ephys"]["openephys_folder_path"] = "/Users/rly/Documents/NWB/berke-lab-to-nwb/data/2022-07-25_15-30-00"
     metadata["ephys"]["impedance_file_path"] = "tests/test_data/processed_ephys/impedance.csv"
     metadata["ephys"]["electrodes_location"] = "Hippocampus CA1"
-<<<<<<< HEAD
-    metadata["ephys"]["targeted_x"] = 4.5  # AP in mm
-    metadata["ephys"]["targeted_y"] = 2.2  # ML in mm
-=======
     metadata["ephys"]["targeted_x"] = 4.5   # AP in mm
     metadata["ephys"]["targeted_y"] = 2.2   # ML in mm
->>>>>>> 7d3ab8ce
     metadata["ephys"]["targeted_z"] = -2.0  # DV in mm
     metadata["ephys"]["probe"] = ["256-ch Silicon Probe, 3mm length, 66um pitch"]
 
